--- conflicted
+++ resolved
@@ -13,13 +13,8 @@
 # Enable CORS for all routes with more specific configuration
 CORS(app, resources={r"/*": {"origins": "*"}}, supports_credentials=True)
 
-<<<<<<< HEAD
 # Gemini API configuration
-GEMINI_API_KEY = "AIzaSyCaFGGIspKoNaFi5WeoiHNmBunrOZE3MsA"
-=======
-# API configuration
 GEMINI_API_KEY = os.getenv('GEMINI_API_KEY')
->>>>>>> 4d6a5931
 GEMINI_MODEL = os.getenv('GEMINI_MODEL', 'gemini-1.5-flash')
 GEMINI_API_URL = f"https://generativelanguage.googleapis.com/v1beta/models/{GEMINI_MODEL}:generateContent?key={GEMINI_API_KEY}"
 PERPLEXITY_API_KEY = os.getenv('PERPLEXITY_API_KEY')
@@ -517,7 +512,6 @@
         print(f"Error generating image: {str(e)}")
         return jsonify({'error': str(e)}), 500
 
-<<<<<<< HEAD
 @app.route('/api/explanation', methods=['POST'])
 def handle_explanation_request():
     try:
@@ -678,7 +672,7 @@
     response = " ".join(response.split())
     
     return response
-=======
+
 @app.route('/api/research', methods=['POST'])
 def research():
     print("Received research request")
@@ -780,8 +774,6 @@
         print(f"Exception in research endpoint: {str(e)}")
         return jsonify({'error': 'Internal server error'}), 500
 
->>>>>>> 4d6a5931
-
 if __name__ == '__main__':
     print(f"Starting server on port {PORT}...")
     app.run(debug=True, host='0.0.0.0', port=PORT)